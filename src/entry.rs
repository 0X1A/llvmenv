//! Describes how to compile LLVM/Clang
//!
//! entry.toml
//! -----------
//! **entry** in llvmenv describes how to compile LLVM/Clang, and set by `$XDG_CONFIG_HOME/llvmenv/entry.toml`.
//! `llvmenv init` generates default setting:
//!
//! ```toml
//! [llvm-mirror]
//! url    = "https://github.com/llvm-mirror/llvm"
//! target = ["X86"]
//!
//! [[llvm-mirror.tools]]
//! name = "clang"
//! url = "https://github.com/llvm-mirror/clang"
//!
//! [[llvm-mirror.tools]]
//! name = "clang-extra"
//! url = "https://github.com/llvm-mirror/clang-tools-extra"
//! relative_path = "tools/clang/tools/extra"
//! ```
//!
//! (TOML format has been changed largely at version 0.2.0)
//!
//! **tools** property means LLVM tools, e.g. clang, compiler-rt, lld, and so on.
//! These will be downloaded into `${llvm-top}/tools/${tool-name}` by default,
//! and `relative_path` property change it.
//! This toml will be decoded into [EntrySetting][EntrySetting] and normalized into [Entry][Entry].
//!
//! [Entry]: ./enum.Entry.html
//! [EntrySetting]: ./struct.EntrySetting.html
//!
//! Local entries (since v0.2.0)
//! -------------
//! Different from above *remote* entries, you can build locally cloned LLVM source with *local* entry.
//!
//! ```toml
//! [my-local-llvm]
//! path = "/path/to/your/src"
//! target = ["X86"]
//! ```
//!
//! Entry is regarded as *local* if there is `path` property, and *remote* if there is `url` property.
//! Other options are common to *remote* entries.
//!
//! Pre-defined entries
//! ------------------
//!
//! There is also pre-defined entries corresponding to the LLVM/Clang releases:
//!
//! ```shell
//! $ llvmenv entries
//! llvm-mirror
//! 7.0.0
//! 6.0.1
//! 6.0.0
//! 5.0.2
//! 5.0.1
//! 4.0.1
//! 4.0.0
//! 3.9.1
//! 3.9.0
//! ```
//!
//! These are compiled with the default setting as shown above. You have to create entry manually
//! if you want to use custom settings.

use itertools::*;
use log::{info, warn};
use serde_derive::Deserialize;
use std::{collections::HashMap, fs, path::PathBuf, process, str::FromStr};

use crate::{config::*, error::*, resource::*};

/// Option for CMake Generators
///
/// - Official document: [CMake Generators](https://cmake.org/cmake/help/latest/manual/cmake-generators.7.html)
///
/// ```
/// use llvmenv::entry::CMakeGenerator;
/// use std::str::FromStr;
/// assert_eq!(CMakeGenerator::from_str("Makefile").unwrap(), CMakeGenerator::Makefile);
/// assert_eq!(CMakeGenerator::from_str("Ninja").unwrap(), CMakeGenerator::Ninja);
/// assert_eq!(CMakeGenerator::from_str("vs").unwrap(), CMakeGenerator::VisualStudio);
/// assert_eq!(CMakeGenerator::from_str("VisualStudio").unwrap(), CMakeGenerator::VisualStudio);
/// assert!(CMakeGenerator::from_str("MySuperBuilder").is_err());
/// ```
#[derive(Deserialize, PartialEq, Debug)]
pub enum CMakeGenerator {
    /// Use platform default generator (without -G option)
    Platform,
    /// Unix Makefile
    Makefile,
    /// Ninja generator
    Ninja,
    /// Visual Studio 15 2017
    VisualStudio,
    /// Visual Studio 15 2017 Win64
    VisualStudioWin64,
}

impl Default for CMakeGenerator {
    fn default() -> Self {
        CMakeGenerator::Platform
    }
}

impl FromStr for CMakeGenerator {
    type Err = Error;
    fn from_str(generator: &str) -> Result<Self> {
        Ok(match generator.to_ascii_lowercase().as_str() {
            "makefile" => CMakeGenerator::Makefile,
            "ninja" => CMakeGenerator::Ninja,
            "visualstudio" | "vs" => CMakeGenerator::VisualStudio,
            _ => {
                return Err(Error::UnsupportedGenerator {
                    generator: generator.into(),
                });
            }
        })
    }
}

impl CMakeGenerator {
    /// Option for cmake
    pub fn option(&self) -> Vec<String> {
        match self {
            CMakeGenerator::Platform => Vec::new(),
            CMakeGenerator::Makefile => vec!["-G", "Unix Makefiles"],
            CMakeGenerator::Ninja => vec!["-G", "Ninja"],
            CMakeGenerator::VisualStudio => vec!["-G", "Visual Studio 15 2017"],
            CMakeGenerator::VisualStudioWin64 => {
                vec!["-G", "Visual Studio 15 2017 Win64", "-Thost=x64"]
            }
        }
        .into_iter()
        .map(|s| s.into())
        .collect()
    }

    /// Option for cmake build mode (`cmake --build` command)
    pub fn build_option(&self, nproc: usize, build_type: BuildType) -> Vec<String> {
        match self {
            CMakeGenerator::VisualStudioWin64 | CMakeGenerator::VisualStudio => {
                vec!["--config".into(), format!("{:?}", build_type)]
            }
            CMakeGenerator::Platform => Vec::new(),
            CMakeGenerator::Makefile | CMakeGenerator::Ninja => {
                vec!["--".into(), "-j".into(), format!("{}", nproc)]
            }
        }
    }
}

/// CMake build type
#[derive(Deserialize, Debug, Clone, Copy)]
pub enum BuildType {
    Debug,
    Release,
}

impl Default for BuildType {
    fn default() -> Self {
        BuildType::Release
    }
}

<<<<<<< HEAD
=======
/// LLVM Tools e.g. clang, compiler-rt, and so on.
#[derive(Deserialize, Debug, Clone)]
pub struct Tool {
    /// Name of tool (will be downloaded into `tools/{name}` by default)
    pub name: String,

    /// URL for tool. Git/SVN repository or Tar archive are allowed.
    pub url: String,

    /// Git branch (not for SVN)
    pub branch: Option<String>,

    /// Relative install Path (see the example of clang-extra in [module level doc](index.html))
    pub relative_path: Option<String>,
}

impl Tool {
    fn new(name: &str, url: &str) -> Self {
        Tool {
            name: name.into(),
            url: url.into(),
            branch: None,
            relative_path: None,
        }
    }

    fn rel_path(&self) -> String {
        match self.relative_path {
            Some(ref rel_path) => rel_path.to_string(),
            None => match self.name.as_str() {
                "clang" | "lld" | "lldb" | "polly" => format!("tools/{}", self.name),
                "clang-tools-extra" => "tools/clang/tools/clang-tools-extra".into(),
                "compiler-rt" | "libcxx" | "libcxxabi" | "libunwind" | "openmp" => {
                    format!("projects/{}", self.name)
                }
                _ => panic!(
                    "Unknown tool. Please specify its relative path explicitly: {}",
                    self.name
                ),
            },
        }
    }
}

>>>>>>> 418c0e6e
/// Setting for both Remote and Local entries. TOML setting file will be decoded into this struct.
///
///
#[derive(Deserialize, Debug, Default)]
pub struct EntrySetting {
    /// URL of remote LLVM resource, see also [resouce](../resource/index.html) module
    pub url: Option<String>,
<<<<<<< HEAD
    /// The relative path to the LLVM source, used if the URL used points to a root project in which the LLVM source is contained.
    /// Note: This is here for feeble future-proofing. The LLVM project mono-repo uses the 'llvm' subdirectory CMake config for buiilding all other projects
    pub relative_path: Option<PathBuf>,
    /// Branch to clone if a git URL is used
    pub branch: Option<String>,
=======

>>>>>>> 418c0e6e
    /// Path of local LLVM source dir
    pub path: Option<String>,

    /// Additional LLVM Tools, e.g. clang, openmp, lld, and so on.
    #[serde(default)]
<<<<<<< HEAD
    pub tools: Vec<String>,
    /// Target to be build. Empty means all backend
=======
    pub tools: Vec<Tool>,

    /// Target to be build, e.g. "X86". Empty means all backend
>>>>>>> 418c0e6e
    #[serde(default)]
    pub target: Vec<String>,

    /// CMake Generator option (-G option in cmake)
    #[serde(default)]
    pub generator: CMakeGenerator,

    ///  Option for `CMAKE_BUILD_TYPE`
    #[serde(default)]
    pub build_type: BuildType,

    /// Additional LLVM build options
    #[serde(default)]
    pub option: HashMap<String, String>,
}

/// Describes how to compile LLVM/Clang
///
/// See also [module level document](index.html).
#[derive(Debug)]
pub enum Entry {
    Remote {
        name: String,
        url: String,
        tools: Vec<String>,
        relative_path: Option<PathBuf>,
        branch: Option<String>,
        setting: EntrySetting,
    },
    Local {
        name: String,
        path: PathBuf,
        setting: EntrySetting,
    },
}

<<<<<<< HEAD
impl Entry {
    fn parse_setting(name: &str, setting: EntrySetting) -> Result<Self> {
        if setting.path.is_some() && setting.url.is_some() {
            bail!("One of Path or URL are allowed");
        }
        if let Some(path) = &setting.path {
            if setting.tools.len() > 0 {
                warn!("'tools' must be used with URL, ignored");
            }
            return Ok(Entry::Local {
                name: name.into(),
                path: PathBuf::from(shellexpand::full(&path)?.to_string()),
                setting,
            });
        }
        if let Some(url) = &setting.url {
            return Ok(Entry::Remote {
                name: name.into(),
                url: url.clone(),
                relative_path: setting.relative_path.clone(),
                branch: setting.branch.clone(),
                tools: setting.tools.clone(),
                setting,
            });
        }
        bail!("Path nor URL are not found: {}", name);
    }
}

=======
>>>>>>> 418c0e6e
fn load_entry_toml(toml_str: &str) -> Result<Vec<Entry>> {
    let entries: HashMap<String, EntrySetting> = toml::from_str(toml_str)?;
    entries
        .into_iter()
        .map(|(name, setting)| Entry::parse_setting(&name, setting))
        .collect()
}

pub fn official_releases() -> Vec<Entry> {
    vec![
        Entry::official(10, 0, 0),
        Entry::official(9, 0, 1),
        Entry::official(8, 0, 1),
        Entry::official(9, 0, 0),
        Entry::official(8, 0, 0),
        Entry::official(7, 1, 0),
        Entry::official(7, 0, 1),
        Entry::official(7, 0, 0),
        Entry::official(6, 0, 1),
        Entry::official(6, 0, 0),
        Entry::official(5, 0, 2),
        Entry::official(5, 0, 1),
        Entry::official(4, 0, 1),
        Entry::official(4, 0, 0),
        Entry::official(3, 9, 1),
        Entry::official(3, 9, 0),
    ]
<<<<<<< HEAD
    .iter()
    .map(|(major, minor, patch)| {
        let version = format!("{}.{}.{}", major, minor, patch);
        let mut setting = EntrySetting::default();
        setting.url = Some(format!(
            "https://github.com/llvm/llvm-project/archive/llvmorg-{version}.tar.gz",
            version = version
        ));
        setting.tools = vec!["clang".into(), "lld".into()];
        Entry::parse_setting(&version, setting)
    })
    .collect()
=======
>>>>>>> 418c0e6e
}

pub fn load_entries() -> Result<Vec<Entry>> {
    let global_toml = config_dir()?.join(ENTRY_TOML);
    let mut entries = load_entry_toml(&fs::read_to_string(&global_toml).with(&global_toml)?)?;
    let mut official = official_releases();
    entries.append(&mut official);
    Ok(entries)
}

pub fn load_entry(name: &str) -> Result<Entry> {
    let entries = load_entries()?;
    for entry in entries {
        if entry.name() == name {
            return Ok(entry);
        }
    }
    Err(Error::InvalidEntry {
        message: "Entry not found".into(),
        name: name.into(),
    })
}

impl Entry {
    /// Entry for official LLVM release
    pub fn official(major: u32, minor: u32, patch: u32) -> Self {
        let version = format!("{}.{}.{}", major, minor, patch);
        let mut setting = EntrySetting::default();

        let base_url = if (major, minor, patch) <= (9, 0, 0) && (major, minor, patch) != (8, 0, 1) {
            format!("http://releases.llvm.org/{}", version)
        } else {
            format!(
                "https://github.com/llvm/llvm-project/releases/download/llvmorg-{}",
                version
            )
        };

        setting.url = Some(format!("{}/llvm-{}.src.tar.xz", base_url, version));
        setting.tools.push(Tool::new(
            "clang",
            &format!(
                "{}/{}-{}.src.tar.xz",
                base_url,
                if (major, minor, patch) >= (9, 0, 1) {
                    "clang"
                } else {
                    "cfe"
                },
                version
            ),
        ));
        setting.tools.push(Tool::new(
            "lld",
            &format!("{}/lld-{}.src.tar.xz", base_url, version),
        ));
        setting.tools.push(Tool::new(
            "lldb",
            &format!("{}/lldb-{}.src.tar.xz", base_url, version),
        ));
        setting.tools.push(Tool::new(
            "clang-tools-extra",
            &format!("{}/clang-tools-extra-{}.src.tar.xz", base_url, version),
        ));
        setting.tools.push(Tool::new(
            "polly",
            &format!("{}/polly-{}.src.tar.xz", base_url, version),
        ));
        setting.tools.push(Tool::new(
            "compiler-rt",
            &format!("{}/compiler-rt-{}.src.tar.xz", base_url, version),
        ));
        setting.tools.push(Tool::new(
            "libcxx",
            &format!("{}/libcxx-{}.src.tar.xz", base_url, version),
        ));
        setting.tools.push(Tool::new(
            "libcxxabi",
            &format!("{}/libcxxabi-{}.src.tar.xz", base_url, version),
        ));
        setting.tools.push(Tool::new(
            "libunwind",
            &format!("{}/libunwind-{}.src.tar.xz", base_url, version),
        ));
        setting.tools.push(Tool::new(
            "openmp",
            &format!("{}/openmp-{}.src.tar.xz", base_url, version),
        ));
        Entry::parse_setting(&version, setting).unwrap()
    }

    fn parse_setting(name: &str, setting: EntrySetting) -> Result<Self> {
        if setting.path.is_some() && setting.url.is_some() {
            return Err(Error::InvalidEntry {
                name: name.into(),
                message: "One of Path or URL are allowed".into(),
            });
        }
        if let Some(path) = &setting.path {
            if !setting.tools.is_empty() {
                warn!("'tools' must be used with URL, ignored");
            }
            return Ok(Entry::Local {
                name: name.into(),
                path: PathBuf::from(shellexpand::full(&path).unwrap().to_string()),
                setting,
            });
        }
        if let Some(url) = &setting.url {
            return Ok(Entry::Remote {
                name: name.into(),
                url: url.clone(),
                tools: setting.tools.clone(),
                setting,
            });
        }
        Err(Error::InvalidEntry {
            name: name.into(),
            message: "Path nor URL are not found".into(),
        })
    }

    fn setting(&self) -> &EntrySetting {
        match self {
            Entry::Remote { setting, .. } => setting,
            Entry::Local { setting, .. } => setting,
        }
    }

    fn setting_mut(&mut self) -> &mut EntrySetting {
        match self {
            Entry::Remote { setting, .. } => setting,
            Entry::Local { setting, .. } => setting,
        }
    }

    pub fn set_builder(&mut self, generator: &str) -> Result<()> {
        let generator = CMakeGenerator::from_str(generator)?;
        self.setting_mut().generator = generator;
        Ok(())
    }

    pub fn checkout(&self) -> Result<()> {
        match self {
<<<<<<< HEAD
            Entry::Remote { url, branch, .. } => {
                if !self.src_dir()?.is_dir() {
                    let src = Resource::from_url(url, branch)?;
                    src.download(&self.root_src_dir()?)?;
                }
            }
            Entry::Local { path, .. } => {
                if !path.is_dir() {
                    bail!("Path '{}' is not a directory", path.display())
=======
            Entry::Remote { url, tools, .. } => {
                let src = Resource::from_url(url)?;
                src.download(&self.src_dir()?)?;
                for tool in tools {
                    let path = self.src_dir()?.join(tool.rel_path());
                    let src = Resource::from_url(&tool.url)?;
                    src.download(&path)?;
>>>>>>> 418c0e6e
                }
            }
            Entry::Local { .. } => {}
        }
        Ok(())
    }

    pub fn clean_cache_dir(&self) -> Result<()> {
        let path = self.src_dir()?;
        info!("Remove cache dir: {}", path.display());
        fs::remove_dir_all(&path).with(&path)?;
        Ok(())
    }

    pub fn update(&self) -> Result<()> {
        match self {
            Entry::Remote { url, branch, .. } => {
                let src = Resource::from_url(url, branch)?;
                src.update(&self.src_dir()?)?;
            }
            Entry::Local { .. } => {}
        }
        Ok(())
    }

    pub fn name(&self) -> &str {
        match self {
            Entry::Remote { name, .. } => name,
            Entry::Local { name, .. } => name,
        }
    }

    pub fn root_src_dir(&self) -> Result<PathBuf> {
        Ok(match self {
            Entry::Remote { name, .. } => cache_dir()?.join(name),

            Entry::Local { path, .. } => path.into(),
        })
    }

    pub fn src_dir(&self) -> Result<PathBuf> {
        Ok(match self {
            Entry::Remote { name, .. } => cache_dir()?.join(name),

            Entry::Local { path, .. } => path.into(),
        })
    }

    pub fn build_dir(&self) -> Result<PathBuf> {
        let dir = self.src_dir()?.join("build");
        if !dir.exists() {
            info!("Create build dir: {}", dir.display());
            fs::create_dir_all(&dir).with(&dir)?;
        }
        Ok(dir)
    }

    pub fn clean_build_dir(&self) -> Result<()> {
        let path = self.build_dir()?;
        info!("Remove build dir: {}", path.display());
        fs::remove_dir_all(&path).with(&path)?;
        Ok(())
    }

    pub fn prefix(&self) -> Result<PathBuf> {
        Ok(data_dir()?.join(self.name()))
    }

    pub fn build(&self, nproc: usize) -> Result<()> {
        self.configure()?;
        process::Command::new("cmake")
            .args(&[
                "--build",
                &format!("{}", self.build_dir()?.display()),
                "--target",
                "install",
            ])
            .args(
                &self
                    .setting()
<<<<<<< HEAD
                    .builder
=======
                    .generator
>>>>>>> 418c0e6e
                    .build_option(nproc, self.setting().build_type),
            )
            .check_run()?;
        Ok(())
    }

    fn configure(&self) -> Result<()> {
        let setting = self.setting();
<<<<<<< HEAD
        let mut opts = setting.builder.option();
        if let Some(ref relative_path) = setting.relative_path {
            opts.push(format!("../{}", relative_path.display()));
        } else {
            opts.push("../llvm".into());
        }
=======
        let mut opts = setting.generator.option();
        opts.push(format!("{}", self.src_dir()?.display()));

>>>>>>> 418c0e6e
        opts.push(format!(
            "-DCMAKE_INSTALL_PREFIX={}",
            data_dir()?.join(self.prefix()?).display()
        ));
        opts.push(format!("-DCMAKE_BUILD_TYPE={:?}", setting.build_type));

        // Enable ccache if exists
        if which::which("ccache").is_ok() {
            opts.push("-DLLVM_CCACHE_BUILD=ON".into());
        }

        // Enable lld if exists
        if which::which("lld").is_ok() {
            opts.push("-DLLVM_ENABLE_LLD=ON".into());
        }

        // Target architectures
        if !setting.target.is_empty() {
            opts.push(format!(
                "-DLLVM_TARGETS_TO_BUILD={}",
                setting.target.iter().join(";")
            ));
        }
<<<<<<< HEAD
        opts.push(format!(
            "-DLLVM_ENABLE_PROJECTS={}",
            setting.tools.join(";")
        ));
=======

        // Other options
>>>>>>> 418c0e6e
        for (k, v) in &setting.option {
            opts.push(format!("-D{}={}", k, v));
        }

        process::Command::new("cmake")
            .args(&opts)
            .current_dir(self.build_dir()?)
            .check_run()?;
        Ok(())
    }
}

#[cfg(test)]
mod tests {
    use super::*;

    #[test]
    fn parse_url() {
        let setting = EntrySetting {
<<<<<<< HEAD
            url: None,
            path: None,
            tools: Default::default(),
            option: Default::default(),
            builder: Default::default(),
            build_type: Default::default(),
            relative_path: None,
            branch: None,
            target: Default::default(),
=======
            url: Some("http://llvm.org/svn/llvm-project/llvm/trunk".into()),
            ..Default::default()
>>>>>>> 418c0e6e
        };
        let _entry = Entry::parse_setting("url", setting).unwrap();
    }

    #[test]
    fn parse_path() {
        let setting = EntrySetting {
            path: Some("~/.config/llvmenv".into()),
            ..Default::default()
        };
        let _entry = Entry::parse_setting("path", setting).unwrap();
    }

    #[should_panic]
    #[test]
    fn parse_no_entry() {
        let setting = EntrySetting::default();
        let _entry = Entry::parse_setting("no_entry", setting).unwrap();
    }

    #[should_panic]
    #[test]
    fn parse_duplicated() {
        let setting = EntrySetting {
            url: Some("http://llvm.org/svn/llvm-project/llvm/trunk".into()),
            path: Some("~/.config/llvmenv".into()),
<<<<<<< HEAD
            tools: Default::default(),
            option: Default::default(),
            builder: Default::default(),
            build_type: Default::default(),
            relative_path: None,
            branch: None,
            target: Default::default(),
=======
            ..Default::default()
>>>>>>> 418c0e6e
        };
        let _entry = Entry::parse_setting("duplicated", setting).unwrap();
    }

    macro_rules! checkout {
        ($major:expr, $minor:expr, $patch: expr) => {
            paste::item! {
                #[ignore]
                #[test]
                fn [< checkout_ $major _ $minor _ $patch >]() {
                    Entry::official($major, $minor, $patch).checkout().unwrap();
                }
            }
        };
    }

    checkout!(10, 0, 0);
    checkout!(9, 0, 1);
    checkout!(8, 0, 1);
    checkout!(9, 0, 0);
    checkout!(8, 0, 0);
    checkout!(7, 1, 0);
    checkout!(7, 0, 1);
    checkout!(7, 0, 0);
    checkout!(6, 0, 1);
    checkout!(6, 0, 0);
    checkout!(5, 0, 2);
    checkout!(5, 0, 1);
    checkout!(4, 0, 1);
    checkout!(4, 0, 0);
    checkout!(3, 9, 1);
    checkout!(3, 9, 0);
}<|MERGE_RESOLUTION|>--- conflicted
+++ resolved
@@ -165,53 +165,6 @@
     }
 }
 
-<<<<<<< HEAD
-=======
-/// LLVM Tools e.g. clang, compiler-rt, and so on.
-#[derive(Deserialize, Debug, Clone)]
-pub struct Tool {
-    /// Name of tool (will be downloaded into `tools/{name}` by default)
-    pub name: String,
-
-    /// URL for tool. Git/SVN repository or Tar archive are allowed.
-    pub url: String,
-
-    /// Git branch (not for SVN)
-    pub branch: Option<String>,
-
-    /// Relative install Path (see the example of clang-extra in [module level doc](index.html))
-    pub relative_path: Option<String>,
-}
-
-impl Tool {
-    fn new(name: &str, url: &str) -> Self {
-        Tool {
-            name: name.into(),
-            url: url.into(),
-            branch: None,
-            relative_path: None,
-        }
-    }
-
-    fn rel_path(&self) -> String {
-        match self.relative_path {
-            Some(ref rel_path) => rel_path.to_string(),
-            None => match self.name.as_str() {
-                "clang" | "lld" | "lldb" | "polly" => format!("tools/{}", self.name),
-                "clang-tools-extra" => "tools/clang/tools/clang-tools-extra".into(),
-                "compiler-rt" | "libcxx" | "libcxxabi" | "libunwind" | "openmp" => {
-                    format!("projects/{}", self.name)
-                }
-                _ => panic!(
-                    "Unknown tool. Please specify its relative path explicitly: {}",
-                    self.name
-                ),
-            },
-        }
-    }
-}
-
->>>>>>> 418c0e6e
 /// Setting for both Remote and Local entries. TOML setting file will be decoded into this struct.
 ///
 ///
@@ -219,28 +172,18 @@
 pub struct EntrySetting {
     /// URL of remote LLVM resource, see also [resouce](../resource/index.html) module
     pub url: Option<String>,
-<<<<<<< HEAD
     /// The relative path to the LLVM source, used if the URL used points to a root project in which the LLVM source is contained.
     /// Note: This is here for feeble future-proofing. The LLVM project mono-repo uses the 'llvm' subdirectory CMake config for buiilding all other projects
     pub relative_path: Option<PathBuf>,
     /// Branch to clone if a git URL is used
     pub branch: Option<String>,
-=======
-
->>>>>>> 418c0e6e
     /// Path of local LLVM source dir
     pub path: Option<String>,
 
     /// Additional LLVM Tools, e.g. clang, openmp, lld, and so on.
     #[serde(default)]
-<<<<<<< HEAD
     pub tools: Vec<String>,
     /// Target to be build. Empty means all backend
-=======
-    pub tools: Vec<Tool>,
-
-    /// Target to be build, e.g. "X86". Empty means all backend
->>>>>>> 418c0e6e
     #[serde(default)]
     pub target: Vec<String>,
 
@@ -277,38 +220,6 @@
     },
 }
 
-<<<<<<< HEAD
-impl Entry {
-    fn parse_setting(name: &str, setting: EntrySetting) -> Result<Self> {
-        if setting.path.is_some() && setting.url.is_some() {
-            bail!("One of Path or URL are allowed");
-        }
-        if let Some(path) = &setting.path {
-            if setting.tools.len() > 0 {
-                warn!("'tools' must be used with URL, ignored");
-            }
-            return Ok(Entry::Local {
-                name: name.into(),
-                path: PathBuf::from(shellexpand::full(&path)?.to_string()),
-                setting,
-            });
-        }
-        if let Some(url) = &setting.url {
-            return Ok(Entry::Remote {
-                name: name.into(),
-                url: url.clone(),
-                relative_path: setting.relative_path.clone(),
-                branch: setting.branch.clone(),
-                tools: setting.tools.clone(),
-                setting,
-            });
-        }
-        bail!("Path nor URL are not found: {}", name);
-    }
-}
-
-=======
->>>>>>> 418c0e6e
 fn load_entry_toml(toml_str: &str) -> Result<Vec<Entry>> {
     let entries: HashMap<String, EntrySetting> = toml::from_str(toml_str)?;
     entries
@@ -336,21 +247,6 @@
         Entry::official(3, 9, 1),
         Entry::official(3, 9, 0),
     ]
-<<<<<<< HEAD
-    .iter()
-    .map(|(major, minor, patch)| {
-        let version = format!("{}.{}.{}", major, minor, patch);
-        let mut setting = EntrySetting::default();
-        setting.url = Some(format!(
-            "https://github.com/llvm/llvm-project/archive/llvmorg-{version}.tar.gz",
-            version = version
-        ));
-        setting.tools = vec!["clang".into(), "lld".into()];
-        Entry::parse_setting(&version, setting)
-    })
-    .collect()
-=======
->>>>>>> 418c0e6e
 }
 
 pub fn load_entries() -> Result<Vec<Entry>> {
@@ -380,65 +276,22 @@
         let version = format!("{}.{}.{}", major, minor, patch);
         let mut setting = EntrySetting::default();
 
-        let base_url = if (major, minor, patch) <= (9, 0, 0) && (major, minor, patch) != (8, 0, 1) {
-            format!("http://releases.llvm.org/{}", version)
-        } else {
-            format!(
-                "https://github.com/llvm/llvm-project/releases/download/llvmorg-{}",
-                version
-            )
-        };
-
-        setting.url = Some(format!("{}/llvm-{}.src.tar.xz", base_url, version));
-        setting.tools.push(Tool::new(
-            "clang",
-            &format!(
-                "{}/{}-{}.src.tar.xz",
-                base_url,
-                if (major, minor, patch) >= (9, 0, 1) {
-                    "clang"
-                } else {
-                    "cfe"
-                },
-                version
-            ),
+        setting.url = Some(format!(
+            "https://github.com/llvm/llvm-project/archive/llvmorg-{version}.tar.gz",
+            version = version
         ));
-        setting.tools.push(Tool::new(
-            "lld",
-            &format!("{}/lld-{}.src.tar.xz", base_url, version),
-        ));
-        setting.tools.push(Tool::new(
-            "lldb",
-            &format!("{}/lldb-{}.src.tar.xz", base_url, version),
-        ));
-        setting.tools.push(Tool::new(
-            "clang-tools-extra",
-            &format!("{}/clang-tools-extra-{}.src.tar.xz", base_url, version),
-        ));
-        setting.tools.push(Tool::new(
-            "polly",
-            &format!("{}/polly-{}.src.tar.xz", base_url, version),
-        ));
-        setting.tools.push(Tool::new(
-            "compiler-rt",
-            &format!("{}/compiler-rt-{}.src.tar.xz", base_url, version),
-        ));
-        setting.tools.push(Tool::new(
-            "libcxx",
-            &format!("{}/libcxx-{}.src.tar.xz", base_url, version),
-        ));
-        setting.tools.push(Tool::new(
-            "libcxxabi",
-            &format!("{}/libcxxabi-{}.src.tar.xz", base_url, version),
-        ));
-        setting.tools.push(Tool::new(
-            "libunwind",
-            &format!("{}/libunwind-{}.src.tar.xz", base_url, version),
-        ));
-        setting.tools.push(Tool::new(
-            "openmp",
-            &format!("{}/openmp-{}.src.tar.xz", base_url, version),
-        ));
+        setting.tools = vec![
+            "clang".into(),
+            "ldd".into(),
+            "lldb".into(),
+            "clang-tools-extra".into(),
+            "polly".into(),
+            "compiler-rt".into(),
+            "libcxx".into(),
+            "libcxxabi".into(),
+            "libunwind".into(),
+            "openmp".into(),
+        ];
         Entry::parse_setting(&version, setting).unwrap()
     }
 
@@ -464,6 +317,8 @@
                 name: name.into(),
                 url: url.clone(),
                 tools: setting.tools.clone(),
+                relative_path: None,
+                branch: None,
                 setting,
             });
         }
@@ -495,26 +350,9 @@
 
     pub fn checkout(&self) -> Result<()> {
         match self {
-<<<<<<< HEAD
             Entry::Remote { url, branch, .. } => {
-                if !self.src_dir()?.is_dir() {
-                    let src = Resource::from_url(url, branch)?;
-                    src.download(&self.root_src_dir()?)?;
-                }
-            }
-            Entry::Local { path, .. } => {
-                if !path.is_dir() {
-                    bail!("Path '{}' is not a directory", path.display())
-=======
-            Entry::Remote { url, tools, .. } => {
-                let src = Resource::from_url(url)?;
+                let src = Resource::from_url(url, branch)?;
                 src.download(&self.src_dir()?)?;
-                for tool in tools {
-                    let path = self.src_dir()?.join(tool.rel_path());
-                    let src = Resource::from_url(&tool.url)?;
-                    src.download(&path)?;
->>>>>>> 418c0e6e
-                }
             }
             Entry::Local { .. } => {}
         }
@@ -594,11 +432,7 @@
             .args(
                 &self
                     .setting()
-<<<<<<< HEAD
-                    .builder
-=======
                     .generator
->>>>>>> 418c0e6e
                     .build_option(nproc, self.setting().build_type),
             )
             .check_run()?;
@@ -607,18 +441,12 @@
 
     fn configure(&self) -> Result<()> {
         let setting = self.setting();
-<<<<<<< HEAD
-        let mut opts = setting.builder.option();
+        let mut opts = setting.generator.option();
         if let Some(ref relative_path) = setting.relative_path {
             opts.push(format!("../{}", relative_path.display()));
         } else {
             opts.push("../llvm".into());
         }
-=======
-        let mut opts = setting.generator.option();
-        opts.push(format!("{}", self.src_dir()?.display()));
-
->>>>>>> 418c0e6e
         opts.push(format!(
             "-DCMAKE_INSTALL_PREFIX={}",
             data_dir()?.join(self.prefix()?).display()
@@ -642,15 +470,10 @@
                 setting.target.iter().join(";")
             ));
         }
-<<<<<<< HEAD
         opts.push(format!(
             "-DLLVM_ENABLE_PROJECTS={}",
             setting.tools.join(";")
         ));
-=======
-
-        // Other options
->>>>>>> 418c0e6e
         for (k, v) in &setting.option {
             opts.push(format!("-D{}={}", k, v));
         }
@@ -670,20 +493,8 @@
     #[test]
     fn parse_url() {
         let setting = EntrySetting {
-<<<<<<< HEAD
-            url: None,
-            path: None,
-            tools: Default::default(),
-            option: Default::default(),
-            builder: Default::default(),
-            build_type: Default::default(),
-            relative_path: None,
-            branch: None,
-            target: Default::default(),
-=======
             url: Some("http://llvm.org/svn/llvm-project/llvm/trunk".into()),
             ..Default::default()
->>>>>>> 418c0e6e
         };
         let _entry = Entry::parse_setting("url", setting).unwrap();
     }
@@ -710,17 +521,7 @@
         let setting = EntrySetting {
             url: Some("http://llvm.org/svn/llvm-project/llvm/trunk".into()),
             path: Some("~/.config/llvmenv".into()),
-<<<<<<< HEAD
-            tools: Default::default(),
-            option: Default::default(),
-            builder: Default::default(),
-            build_type: Default::default(),
-            relative_path: None,
-            branch: None,
-            target: Default::default(),
-=======
             ..Default::default()
->>>>>>> 418c0e6e
         };
         let _entry = Entry::parse_setting("duplicated", setting).unwrap();
     }
