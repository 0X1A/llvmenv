//! Get remote LLVM/Clang source

use log::*;
use std::{fs, io, path::*, process::Command};
use tempfile::TempDir;
use url::Url;

use crate::error::*;

/// Remote LLVM/Clang resource
#[derive(Debug, PartialEq)]
pub enum Resource {
    /// Remote Subversion repository
    Svn { url: String },
    /// Remote Git repository
    Git { url: String, branch: Option<String> },
    /// Tar archive
    Tar { url: String },
}

impl Resource {
    /// Detect remote resorce from URL
    ///
    /// - Official subversion repository
    ///
    /// ```
    /// # use llvmenv::resource::Resource;
    /// let llvm_official_url = "http://llvm.org/svn/llvm-project/llvm/trunk";
    /// let svn = Resource::from_url(llvm_official_url, &None).unwrap();
    /// assert_eq!(svn, Resource::Svn { url: llvm_official_url.into() });
    /// ```
    ///
    /// - GitHub
    ///
<<<<<<< HEAD
    /// // GitHub mirror
    /// let github_mirror = "https://github.com/llvm-mirror/llvm";
    /// let git = Resource::from_url(github_mirror, &None).unwrap();
=======
    /// ```
    /// # use llvmenv::resource::Resource;
    /// let github_mirror = "https://github.com/llvm/llvm-project";
    /// let git = Resource::from_url(github_mirror).unwrap();
>>>>>>> 418c0e6e
    /// assert_eq!(git, Resource::Git { url: github_mirror.into(), branch: None });
    /// ```
    ///
    /// - Tar Archive
    ///
    /// ```
    /// # use llvmenv::resource::Resource;
    /// let tar_url = "http://releases.llvm.org/6.0.1/llvm-6.0.1.src.tar.xz";
    /// let tar = Resource::from_url(tar_url, &None).unwrap();
    /// assert_eq!(tar, Resource::Tar { url: tar_url.into() });
    /// ```
    pub fn from_url(url_str: &str, branch: &Option<String>) -> Result<Self> {
        // Check file extension
        if let Ok(filename) = get_filename_from_url(url_str) {
            for ext in &[".tar.gz", ".tar.xz", ".tar.bz2", ".tar.Z", ".tgz", ".taz"] {
                if filename.ends_with(ext) {
                    debug!("Find archive extension '{}' at the end of URL", ext);
                    return Ok(Resource::Tar {
                        url: url_str.into(),
                    });
                }
            }

            if filename.ends_with("trunk") {
                debug!("Find 'trunk' at the end of URL");
                return Ok(Resource::Svn {
                    url: url_str.into(),
                });
            }

            if filename.ends_with(".git") {
                debug!("Find '.git' extension");
                return Ok(Resource::Git {
                    url: strip_branch_from_url(url_str)?,
                    branch: branch.as_ref().map_or_else(
                        || get_branch_from_url(url_str).unwrap_or(None),
                        |s| Some(s.clone()),
                    ),
                });
            }
        }

        // Hostname
        let url = Url::parse(url_str).map_err(|_| Error::InvalidUrl {
            url: url_str.into(),
        })?;
        for service in &["github.com", "gitlab.com"] {
            if url.host_str() == Some(service) {
                debug!("URL is a cloud git service: {}", service);
                return Ok(Resource::Git {
                    url: strip_branch_from_url(url_str)?,
                    branch: branch.as_ref().map_or_else(
                        || get_branch_from_url(url_str).unwrap_or(None),
                        |s| Some(s.clone()),
                    ),
                });
            }
        }

        if url.host_str() == Some("llvm.org") {
            if url.path().starts_with("/svn") {
                debug!("URL is LLVM SVN repository");
                return Ok(Resource::Svn {
                    url: url_str.into(),
                });
            }
            if url.path().starts_with("/git") {
                debug!("URL is LLVM Git repository");
                return Ok(Resource::Git {
                    url: strip_branch_from_url(url_str)?,
                    branch: branch.as_ref().map_or_else(
                        || get_branch_from_url(url_str).unwrap_or(None),
                        |s| Some(s.clone()),
                    ),
                });
            }
        }

        // Try access with git
        //
        // - SVN repository cannot handle git access
        // - Some Git service (e.g. GitHub) *can* handle svn access
        //
        // ```
        // git init
        // git remote add $url
        // git ls-remote       # This must fail for SVN repo
        // ```
        debug!("Try access with git to {}", url_str);
        let tmp_dir = TempDir::new().with("/tmp")?;
        Command::new("git")
            .arg("init")
            .current_dir(tmp_dir.path())
            .silent()
            .check_run()?;
        Command::new("git")
            .args(&["remote", "add", "origin"])
            .arg(url_str)
            .current_dir(tmp_dir.path())
            .silent()
            .check_run()?;
        match Command::new("git")
            .args(&["ls-remote"])
            .current_dir(tmp_dir.path())
            .silent()
            .check_run()
        {
            Ok(_) => {
                debug!("Git access succeeds");
                Ok(Resource::Git {
                    url: strip_branch_from_url(url_str)?,
                    branch: branch
                        .clone()
                        .or_else(|| get_branch_from_url(url_str).unwrap().or_else(|| None)),
                })
            }
            Err(_) => {
                debug!("Git access failed. Regarded as a SVN repository.");
                Ok(Resource::Svn {
                    url: url_str.into(),
                })
            }
        }
    }

    pub fn download(&self, dest: &Path) -> Result<()> {
        if !dest.exists() {
            fs::create_dir_all(dest).with(dest)?;
        }
        if !dest.is_dir() {
            return Err(io::Error::new(io::ErrorKind::Other, "Not a directory")).with(dest);
        }
        match self {
            Resource::Svn { url, .. } => Command::new("svn")
                .args(&["co", url.as_str(), "-r", "HEAD"])
                .arg(dest)
                .check_run()?,
            Resource::Git { url, branch } => {
                info!("Git clone {}", url);
                let mut git = Command::new("git");
                git.args(&["clone", url.as_str(), "-q", "--depth", "1"])
                    .arg(dest);
                if let Some(branch) = branch {
                    git.args(&["-b", branch]);
                }
                git.check_run()?;
            }
            Resource::Tar { url } => {
                info!("Download Tar file: {}", url);
<<<<<<< HEAD
                let working = cache_dir()?.join("cached_tar_downloads");
                fs::create_dir_all(&working)?;
                let filename = get_filename_from_url(url)?;
                let path = working.join(&filename);
                if !path.exists() {
                    let mut req = reqwest::get(url)?;
                    let mut f = fs::File::create(&path)?;
                    req.copy_to(&mut f)?;
                } else {
                    info!(
                        "A cached tar file exists at {}, not downloading...",
                        path.display()
                    );
                }
                Command::new("tar")
                    .arg("xf")
                    .arg(filename)
                    .current_dir(&working)
                    .check_run()?;
                let d = fs::read_dir(&working)?
                    .map(|d| d.unwrap())
                    .filter(|d| d.file_type().unwrap().is_dir())
                    .nth(0)
                    .expect("Archive does not contains file");
                std::fs::rename(d.path(), dest)?;
=======
                let req = reqwest::blocking::get(url)?;
                let status = req.status();
                if !status.is_success() {
                    return Err(Error::HttpError {
                        url: url.into(),
                        status,
                    });
                }
                // This will be large, but at most ~100MB
                let bytes = req.bytes()?;
                let xz_buf = xz2::read::XzDecoder::new(bytes.as_ref());
                let mut tar_buf = tar::Archive::new(xz_buf);
                let entries = tar_buf
                    .entries()
                    .expect("Tar archive does not contains entry");

                for entry in entries {
                    let mut entry = entry.expect("Invalid entry");
                    let path = entry.path().expect("Filename is not a valid unicode");
                    let mut target = dest.to_owned();
                    for comp in path.components().skip(1) {
                        target = target.join(comp);
                    }
                    if let Err(e) = entry.unpack(target) {
                        match e.kind() {
                            io::ErrorKind::AlreadyExists => debug!("{:?}", e),
                            _ => warn!("{:?}", e),
                        }
                    }
                }
>>>>>>> 418c0e6e
            }
        }
        Ok(())
    }

    pub fn update(&self, dest: &Path) -> Result<()> {
        match self {
            Resource::Svn { .. } => Command::new("svn")
                .arg("update")
                .current_dir(dest)
                .check_run()?,
            Resource::Git { .. } => Command::new("git")
                .arg("pull")
                .current_dir(dest)
                .check_run()?,
            Resource::Tar { .. } => {}
        }
        Ok(())
    }
}

fn get_filename_from_url(url_str: &str) -> Result<String> {
    let url = ::url::Url::parse(url_str).map_err(|_| Error::InvalidUrl {
        url: url_str.into(),
    })?;
    let seg = url.path_segments().ok_or(Error::InvalidUrl {
        url: url_str.into(),
    })?;
    let filename = seg.last().ok_or(Error::InvalidUrl {
        url: url_str.into(),
    })?;
    Ok(filename.to_string())
}

fn get_branch_from_url(url_str: &str) -> Result<Option<String>> {
    let url = ::url::Url::parse(url_str).map_err(|_| Error::InvalidUrl {
        url: url_str.into(),
    })?;
    Ok(url.fragment().map(ToOwned::to_owned))
}

fn strip_branch_from_url(url_str: &str) -> Result<String> {
    let mut url = ::url::Url::parse(url_str).map_err(|_| Error::InvalidUrl {
        url: url_str.into(),
    })?;
    url.set_fragment(None);
    Ok(url.into_string())
}

#[cfg(test)]
mod tests {
    use super::*;

    // Test donwloading this repo
    #[test]
    fn test_git_donwload() -> Result<()> {
        let git = Resource::Git {
            url: "http://github.com/termoshtt/llvmenv".into(),
            branch: None,
        };
        let tmp_dir = TempDir::new().with("/tmp")?;
        git.download(tmp_dir.path())?;
        let cargo_toml = tmp_dir.path().join("Cargo.toml");
        assert!(cargo_toml.exists());
        Ok(())
    }

    #[test]
    fn test_get_filename_from_url() {
        let url = "http://releases.llvm.org/6.0.1/llvm-6.0.1.src.tar.xz";
        assert_eq!(get_filename_from_url(url).unwrap(), "llvm-6.0.1.src.tar.xz");
    }

    #[test]
    fn test_with_git_branches() {
        let github_mirror = "https://github.com/llvm-mirror/llvm";
<<<<<<< HEAD
        let git = Resource::from_url(github_mirror, &None).unwrap();
=======
        let git = Resource::from_url(github_mirror).unwrap();
>>>>>>> 418c0e6e
        assert_eq!(
            git,
            Resource::Git {
                url: github_mirror.into(),
                branch: None
            }
        );
        assert_eq!(
<<<<<<< HEAD
            Resource::from_url("https://github.com/llvm-mirror/llvm#release_80", &None).unwrap(),
=======
            Resource::from_url("https://github.com/llvm-mirror/llvm#release_80").unwrap(),
>>>>>>> 418c0e6e
            Resource::Git {
                url: "https://github.com/llvm-mirror/llvm".into(),
                branch: Some("release_80".into())
            }
        );
    }
}<|MERGE_RESOLUTION|>--- conflicted
+++ resolved
@@ -32,16 +32,11 @@
     ///
     /// - GitHub
     ///
-<<<<<<< HEAD
     /// // GitHub mirror
+    /// ```
+    /// # use llvmenv::resource::Resource;
     /// let github_mirror = "https://github.com/llvm-mirror/llvm";
     /// let git = Resource::from_url(github_mirror, &None).unwrap();
-=======
-    /// ```
-    /// # use llvmenv::resource::Resource;
-    /// let github_mirror = "https://github.com/llvm/llvm-project";
-    /// let git = Resource::from_url(github_mirror).unwrap();
->>>>>>> 418c0e6e
     /// assert_eq!(git, Resource::Git { url: github_mirror.into(), branch: None });
     /// ```
     ///
@@ -191,33 +186,6 @@
             }
             Resource::Tar { url } => {
                 info!("Download Tar file: {}", url);
-<<<<<<< HEAD
-                let working = cache_dir()?.join("cached_tar_downloads");
-                fs::create_dir_all(&working)?;
-                let filename = get_filename_from_url(url)?;
-                let path = working.join(&filename);
-                if !path.exists() {
-                    let mut req = reqwest::get(url)?;
-                    let mut f = fs::File::create(&path)?;
-                    req.copy_to(&mut f)?;
-                } else {
-                    info!(
-                        "A cached tar file exists at {}, not downloading...",
-                        path.display()
-                    );
-                }
-                Command::new("tar")
-                    .arg("xf")
-                    .arg(filename)
-                    .current_dir(&working)
-                    .check_run()?;
-                let d = fs::read_dir(&working)?
-                    .map(|d| d.unwrap())
-                    .filter(|d| d.file_type().unwrap().is_dir())
-                    .nth(0)
-                    .expect("Archive does not contains file");
-                std::fs::rename(d.path(), dest)?;
-=======
                 let req = reqwest::blocking::get(url)?;
                 let status = req.status();
                 if !status.is_success() {
@@ -228,15 +196,15 @@
                 }
                 // This will be large, but at most ~100MB
                 let bytes = req.bytes()?;
-                let xz_buf = xz2::read::XzDecoder::new(bytes.as_ref());
-                let mut tar_buf = tar::Archive::new(xz_buf);
+                let gz_decoder = flate2::bufread::GzDecoder::new(bytes.as_ref());
+                let mut tar_buf = tar::Archive::new(gz_decoder);
                 let entries = tar_buf
                     .entries()
-                    .expect("Tar archive does not contains entry");
-
+                    .expect("Tar archive does not contain an entry");
+                // Iterate through archive contents in order to omit base path component when extracting
                 for entry in entries {
                     let mut entry = entry.expect("Invalid entry");
-                    let path = entry.path().expect("Filename is not a valid unicode");
+                    let path = entry.path().expect("Filename is not valid unicode");
                     let mut target = dest.to_owned();
                     for comp in path.components().skip(1) {
                         target = target.join(comp);
@@ -248,7 +216,6 @@
                         }
                     }
                 }
->>>>>>> 418c0e6e
             }
         }
         Ok(())
@@ -325,11 +292,7 @@
     #[test]
     fn test_with_git_branches() {
         let github_mirror = "https://github.com/llvm-mirror/llvm";
-<<<<<<< HEAD
         let git = Resource::from_url(github_mirror, &None).unwrap();
-=======
-        let git = Resource::from_url(github_mirror).unwrap();
->>>>>>> 418c0e6e
         assert_eq!(
             git,
             Resource::Git {
@@ -338,11 +301,7 @@
             }
         );
         assert_eq!(
-<<<<<<< HEAD
             Resource::from_url("https://github.com/llvm-mirror/llvm#release_80", &None).unwrap(),
-=======
-            Resource::from_url("https://github.com/llvm-mirror/llvm#release_80").unwrap(),
->>>>>>> 418c0e6e
             Resource::Git {
                 url: "https://github.com/llvm-mirror/llvm".into(),
                 branch: Some("release_80".into())
