--- conflicted
+++ resolved
@@ -129,14 +129,9 @@
                 for entry in &entries {
                     println!("{}", entry.name());
                 }
-<<<<<<< HEAD
-=======
-            } else {
-                panic!("No entries. Please define entries in $XDG_CONFIG_HOME/llvmenv/entry.toml");
->>>>>>> 418c0e6e
             }
             Err(e) => {
-                bail!("{}", e);
+                panic!("{}", e);
             }
         },
         LLVMEnv::BuildEntry {
